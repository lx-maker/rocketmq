<?xml version="1.0" encoding="UTF-8"?>
<project xmlns="http://maven.apache.org/POM/4.0.0" xmlns:xsi="http://www.w3.org/2001/XMLSchema-instance"
         xsi:schemaLocation="http://maven.apache.org/POM/4.0.0 http://maven.apache.org/maven-v4_0_0.xsd">

    <parent>
        <groupId>com.taobao</groupId>
        <artifactId>parent</artifactId>
        <version>1.0.2</version>
    </parent>
   <!--  
    <parent>
        <groupId>org.sonatype.oss</groupId>
        <artifactId>oss-parent</artifactId>
        <version>7</version>
    </parent>
  -->     


    <modelVersion>4.0.0</modelVersion>
    <inceptionYear>2012</inceptionYear>
    <groupId>com.alibaba.rocketmq</groupId>
    <artifactId>rocketmq-all</artifactId>
<<<<<<< HEAD
    <version>3.2.3</version>
=======
    <version>3.2.2-SNAPSHOT</version>
>>>>>>> 908e8517
    <packaging>pom</packaging>
    <name>rocketmq-all ${project.version}</name>
    <url>https://github.com/alibaba/rocketmq</url>
    <description>https://github.com/alibaba/RocketMQ/blob/develop/README.md</description>


    <modules>
        <module>rocketmq-client</module>
        <module>rocketmq-common</module>
        <module>rocketmq-broker</module>
        <module>rocketmq-tools</module>
        <module>rocketmq-store</module>
        <module>rocketmq-namesrv</module>
        <module>rocketmq-remoting</module>
        <module>rocketmq-example</module>
        <module>rocketmq-filtersrv</module>
        <module>rocketmq-srvutil</module>
    </modules>

    <developers>
        <developer>
            <name>vintagewang</name>
            <url>https://github.com/vintagewang</url>
            <email>vintage.wang@gmail.com</email>
            <timezone>8</timezone>
        </developer>
        <developer>
            <name>manhong</name>
            <url>https://github.com/YangJodie</url>
            <email>manhong.yqd@alibaba-inc.com</email>
            <timezone>8</timezone>
        </developer>
        <developer>
            <name>allenzhu</name>
            <url>https://github.com/allenzhu</url>
            <email>allen.jie.zhu@gmail.com</email>
            <timezone>8</timezone>
        </developer>
    </developers>

    <licenses>
        <license>
            <name>Apache License, Version 2.0</name>
            <url>http://www.apache.org/licenses/LICENSE-2.0</url>
        </license>
    </licenses>

    <scm>
        <url>http://gitlab.alibaba-inc.com/middleware/rocketmq.git</url>
        <connection>scm:git:git@gitlab.alibaba-inc.com:middleware/rocketmq.git</connection>
        <developerConnection>scm:git:git@gitlab.alibaba-inc.com:middleware/rocketmq.git</developerConnection>
    </scm>

    <properties>
        <project.build.sourceEncoding>UTF-8</project.build.sourceEncoding>
        <!--maven properties -->
        <maven.test.skip>true</maven.test.skip>
        <maven.jdoc.skip>true</maven.jdoc.skip>
        <downloadSources>true</downloadSources>
        <!-- compiler settings properties -->
        <java_source_version>1.6</java_source_version>
        <java_target_version>1.6</java_target_version>
        <file_encoding>UTF-8</file_encoding>
    </properties>

    <build>
        <plugins>
            <plugin>
                <groupId>org.apache.maven.plugins</groupId>
                <artifactId>maven-compiler-plugin</artifactId>
                <version>2.3.2</version>
                <configuration>
                    <source>${java_source_version}</source>
                    <target>${java_target_version}</target>
                    <encoding>${file_encoding}</encoding>
                    <showDeprecation>true</showDeprecation>
                    <showWarnings>true</showWarnings>
                </configuration>
            </plugin>
            <plugin>
                <groupId>org.apache.maven.plugins</groupId>
                <artifactId>maven-eclipse-plugin</artifactId>
                <version>2.5.1</version>
                <configuration>
                    <downloadSources>true</downloadSources>
                    <downloadJavadocs>false</downloadJavadocs>
                </configuration>
            </plugin>
            <plugin>
                <groupId>org.apache.maven.plugins</groupId>
                <artifactId>maven-surefire-plugin</artifactId>
                <version>2.3</version>
                <configuration>
                    <skip>${maven.test.skip}</skip>
                    <argLine>-Xms512m -Xmx1024m</argLine>
                    <forkMode>once</forkMode>
                    <includes>
                        <include>**/*Test.java</include>
                    </includes>
                    <excludes>
                        <exclude>com/alibaba/rocketmq/remoting/ExceptionTest.java</exclude>
                        <exclude>com/alibaba/rocketmq/remoting/SyncInvokeTest.java</exclude>
                        <exclude>com/alibaba/rocketmq/remoting/NettyIdleTest.java</exclude>
                        <exclude>com/alibaba/rocketmq/remoting/NettyConnectionTest.java</exclude>
                        <exclude>com/alibaba/rocketmq/common/filter/PolishExprTest.java</exclude>
                        <exclude>com/alibaba/rocketmq/common/protocol/MQProtosHelperTest.java</exclude>
                        <exclude>
                            com/alibaba/rocketmq/client/consumer/loadbalance/AllocateMessageQueueAveragelyTest.java
                        </exclude>
                        <exclude>com/alibaba/rocketmq/store/RecoverTest.java</exclude>
                        <exclude>com/alibaba/rocketmq/broker/api/SendMessageTest.java</exclude>
                        <exclude>com/alibaba/rocketmq/test/integration/*/*.java</exclude>
                        <exclude>com/alibaba/rocketmq/test/integration/BaseTest.java</exclude>
                        <exclude>com/alibaba/rocketmq/test/*/*.java</exclude>
                        <exclude>com/alibaba/rocketmq/test/BaseTest.java</exclude>
                    </excludes>
                </configuration>
            </plugin>


            <plugin>
                <artifactId>maven-assembly-plugin</artifactId>
                <configuration>
                    <finalName>alibaba-rocketmq</finalName>
                    <descriptors>
                        <descriptor>release.xml</descriptor>
                    </descriptors>
                </configuration>
            </plugin>

            <!--
                        <plugin>
                            <artifactId>maven-assembly-plugin</artifactId>
                            <configuration>
                                <finalName>alibaba-rocketmq-client-java-${project.version}</finalName>
                                <descriptors>
                                    <descriptor>release-client.xml</descriptor>
                                </descriptors>
                            </configuration>
                        </plugin>
            -->


            <plugin>
                <groupId>org.apache.maven.plugins</groupId>
                <artifactId>maven-javadoc-plugin</artifactId>
                <version>2.7</version>
                <executions>
                    <execution>
                        <id>attach-javadocs</id>
                        <goals>
                            <goal>jar</goal>
                        </goals>
                    </execution>
                </executions>
                <configuration>
                    <skip>${maven.jdoc.skip}</skip>
                    <encoding>${file_encoding}</encoding>
                    <charset>${file_encoding}</charset>
                    <doclet>org.jboss.apiviz.APIviz</doclet>
                    <docletArtifact>
                        <groupId>org.jboss.apiviz</groupId>
                        <artifactId>apiviz</artifactId>
                        <version>1.3.0.GA</version>
                    </docletArtifact>
                    <useStandardDocletOptions>true</useStandardDocletOptions>
                    <breakiterator>true</breakiterator>
                    <version>true</version>
                    <author>true</author>
                    <keywords>true</keywords>
                </configuration>
            </plugin>
            <plugin>
                <groupId>org.apache.maven.plugins</groupId>
                <artifactId>maven-source-plugin</artifactId>
                <version>2.1.2</version>
                <executions>
                    <execution>
                        <id>attach-sources</id>
                        <goals>
                            <goal>jar</goal>
                        </goals>
                    </execution>
                </executions>
            </plugin>
            <plugin>
                <groupId>org.codehaus.mojo</groupId>
                <artifactId>clirr-maven-plugin</artifactId>
                <version>2.6.1</version>
            </plugin>
        </plugins>

        <resources>
            <resource>
                <directory>src/main/resources</directory>
                <filtering>false</filtering>
            </resource>
        </resources>
    </build>

    <profiles>
        <profile>
            <id>release-sign-artifacts</id>
            <activation>
                <property>
                    <name>performRelease</name>
                    <value>true</value>
                </property>
            </activation>
            <build>
                <plugins>
                    <plugin>
                        <groupId>org.apache.maven.plugins</groupId>
                        <artifactId>maven-gpg-plugin</artifactId>
                        <version>1.1</version>
                        <executions>
                            <execution>
                                <id>sign-artifacts</id>
                                <phase>verify</phase>
                                <goals>
                                    <goal>sign</goal>
                                </goals>
                            </execution>
                        </executions>
                    </plugin>
                </plugins>
            </build>
        </profile>
    </profiles>

    <dependencyManagement>
        <dependencies>
            <dependency>
                <groupId>${project.groupId}</groupId>
                <artifactId>rocketmq-client</artifactId>
                <version>${project.version}</version>
            </dependency>
            <dependency>
                <groupId>${project.groupId}</groupId>
                <artifactId>rocketmq-broker</artifactId>
                <version>${project.version}</version>
            </dependency>
            <dependency>
                <groupId>${project.groupId}</groupId>
                <artifactId>rocketmq-common</artifactId>
                <version>${project.version}</version>
            </dependency>
            <dependency>
                <groupId>${project.groupId}</groupId>
                <artifactId>rocketmq-store</artifactId>
                <version>${project.version}</version>
            </dependency>
            <dependency>
                <groupId>${project.groupId}</groupId>
                <artifactId>rocketmq-namesrv</artifactId>
                <version>${project.version}</version>
            </dependency>
            <dependency>
                <groupId>${project.groupId}</groupId>
                <artifactId>rocketmq-tools</artifactId>
                <version>${project.version}</version>
            </dependency>
            <dependency>
                <groupId>${project.groupId}</groupId>
                <artifactId>rocketmq-remoting</artifactId>
                <version>${project.version}</version>
            </dependency>
            <dependency>
                <groupId>${project.groupId}</groupId>
                <artifactId>rocketmq-qatest</artifactId>
                <version>${project.version}</version>
            </dependency>
            <dependency>
                <groupId>${project.groupId}</groupId>
                <artifactId>rocketmq-filtersrv</artifactId>
                <version>${project.version}</version>
            </dependency>
            <dependency>
                <groupId>${project.groupId}</groupId>
                <artifactId>rocketmq-srvutil</artifactId>
                <version>${project.version}</version>
            </dependency>
            <dependency>
                <groupId>junit</groupId>
                <artifactId>junit</artifactId>
                <version>4.11</version>
                <scope>test</scope>
            </dependency>
            <dependency>
                <groupId>org.slf4j</groupId>
                <artifactId>slf4j-api</artifactId>
                <version>1.7.5</version>
            </dependency>
            <dependency>
                <groupId>ch.qos.logback</groupId>
                <artifactId>logback-classic</artifactId>
                <version>1.0.13</version>
            </dependency>
            <dependency>
                <groupId>ch.qos.logback</groupId>
                <artifactId>logback-core</artifactId>
                <version>1.0.13</version>
            </dependency>
            <dependency>
                <groupId>commons-io</groupId>
                <artifactId>commons-io</artifactId>
                <version>2.4</version>
            </dependency>
            <dependency>
                <groupId>commons-cli</groupId>
                <artifactId>commons-cli</artifactId>
                <version>1.2</version>
            </dependency>
            <dependency>
                <groupId>io.netty</groupId>
                <artifactId>netty-all</artifactId>
                <version>4.0.24.Final</version>
            </dependency>
            <dependency>
                <groupId>com.alibaba</groupId>
                <artifactId>fastjson</artifactId>
                <version>1.2.3</version>
            </dependency>
            <dependency>
                <groupId>mysql</groupId>
                <artifactId>mysql-connector-java</artifactId>
                <version>5.1.31</version>
            </dependency>
            <dependency>
                <groupId>org.apache.derby</groupId>
                <artifactId>derby</artifactId>
                <version>10.10.2.0</version>
            </dependency>
            <dependency>
                <groupId>jboss</groupId>
                <artifactId>javassist</artifactId>
                <version>3.7.ga</version>
            </dependency>
        </dependencies>
    </dependencyManagement>
</project><|MERGE_RESOLUTION|>--- conflicted
+++ resolved
@@ -1,30 +1,25 @@
 <?xml version="1.0" encoding="UTF-8"?>
-<project xmlns="http://maven.apache.org/POM/4.0.0" xmlns:xsi="http://www.w3.org/2001/XMLSchema-instance"
-         xsi:schemaLocation="http://maven.apache.org/POM/4.0.0 http://maven.apache.org/maven-v4_0_0.xsd">
+<project xmlns="http://maven.apache.org/POM/4.0.0" xmlns:xsi="http://www.w3.org/2001/XMLSchema-instance" xsi:schemaLocation="http://maven.apache.org/POM/4.0.0 http://maven.apache.org/maven-v4_0_0.xsd">
 
     <parent>
         <groupId>com.taobao</groupId>
         <artifactId>parent</artifactId>
         <version>1.0.2</version>
     </parent>
-   <!--  
+<!--
     <parent>
         <groupId>org.sonatype.oss</groupId>
         <artifactId>oss-parent</artifactId>
         <version>7</version>
     </parent>
-  -->     
+-->
 
 
     <modelVersion>4.0.0</modelVersion>
     <inceptionYear>2012</inceptionYear>
     <groupId>com.alibaba.rocketmq</groupId>
     <artifactId>rocketmq-all</artifactId>
-<<<<<<< HEAD
-    <version>3.2.3</version>
-=======
     <version>3.2.2-SNAPSHOT</version>
->>>>>>> 908e8517
     <packaging>pom</packaging>
     <name>rocketmq-all ${project.version}</name>
     <url>https://github.com/alibaba/rocketmq</url>
@@ -148,7 +143,7 @@
             <plugin>
                 <artifactId>maven-assembly-plugin</artifactId>
                 <configuration>
-                    <finalName>alibaba-rocketmq</finalName>
+                    <finalName>alibaba-rocketmq-${project.version}</finalName>
                     <descriptors>
                         <descriptor>release.xml</descriptor>
                     </descriptors>
@@ -210,11 +205,11 @@
                     </execution>
                 </executions>
             </plugin>
-            <plugin>
-                <groupId>org.codehaus.mojo</groupId>
-                <artifactId>clirr-maven-plugin</artifactId>
-                <version>2.6.1</version>
-            </plugin>
+  <plugin>
+            <groupId>org.codehaus.mojo</groupId>
+            <artifactId>clirr-maven-plugin</artifactId>
+            <version>2.6.1</version>
+         </plugin>
         </plugins>
 
         <resources>
@@ -341,12 +336,12 @@
             <dependency>
                 <groupId>io.netty</groupId>
                 <artifactId>netty-all</artifactId>
-                <version>4.0.24.Final</version>
+                <version>4.0.21.Final</version>
             </dependency>
             <dependency>
                 <groupId>com.alibaba</groupId>
                 <artifactId>fastjson</artifactId>
-                <version>1.2.3</version>
+                <version>1.1.41</version>
             </dependency>
             <dependency>
                 <groupId>mysql</groupId>
