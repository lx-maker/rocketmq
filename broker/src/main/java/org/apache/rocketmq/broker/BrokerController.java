/*
 * Licensed to the Apache Software Foundation (ASF) under one or more
 * contributor license agreements.  See the NOTICE file distributed with
 * this work for additional information regarding copyright ownership.
 * The ASF licenses this file to You under the Apache License, Version 2.0
 * (the "License"); you may not use this file except in compliance with
 * the License.  You may obtain a copy of the License at
 *
 *     http://www.apache.org/licenses/LICENSE-2.0
 *
 * Unless required by applicable law or agreed to in writing, software
 * distributed under the License is distributed on an "AS IS" BASIS,
 * WITHOUT WARRANTIES OR CONDITIONS OF ANY KIND, either express or implied.
 * See the License for the specific language governing permissions and
 * limitations under the License.
 */
package org.apache.rocketmq.broker;

import java.io.IOException;
import java.net.InetSocketAddress;
import java.util.ArrayList;
import java.util.HashMap;
import java.util.Iterator;
import java.util.List;
import java.util.Map;
import java.util.concurrent.BlockingQueue;
import java.util.concurrent.ConcurrentHashMap;
import java.util.concurrent.ConcurrentMap;
import java.util.concurrent.ExecutorService;
import java.util.concurrent.Executors;
import java.util.concurrent.Future;
import java.util.concurrent.LinkedBlockingQueue;
import java.util.concurrent.ScheduledExecutorService;
import java.util.concurrent.ThreadPoolExecutor;
import java.util.concurrent.TimeUnit;
import org.apache.rocketmq.acl.AccessValidator;
import org.apache.rocketmq.broker.client.ClientHousekeepingService;
import org.apache.rocketmq.broker.client.ConsumerIdsChangeListener;
import org.apache.rocketmq.broker.client.ConsumerManager;
import org.apache.rocketmq.broker.client.DefaultConsumerIdsChangeListener;
import org.apache.rocketmq.broker.client.ProducerManager;
import org.apache.rocketmq.broker.client.net.Broker2Client;
import org.apache.rocketmq.broker.client.rebalance.RebalanceLockManager;
import org.apache.rocketmq.broker.dledger.DLedgerRoleChangeHandler;
import org.apache.rocketmq.broker.filter.CommitLogDispatcherCalcBitMap;
import org.apache.rocketmq.broker.filter.ConsumerFilterManager;
import org.apache.rocketmq.broker.filtersrv.FilterServerManager;
import org.apache.rocketmq.broker.latency.BrokerFastFailure;
import org.apache.rocketmq.broker.latency.BrokerFixedThreadPoolExecutor;
import org.apache.rocketmq.broker.longpolling.NotifyMessageArrivingListener;
import org.apache.rocketmq.broker.longpolling.PullRequestHoldService;
import org.apache.rocketmq.broker.mqtrace.ConsumeMessageHook;
import org.apache.rocketmq.broker.mqtrace.SendMessageHook;
import org.apache.rocketmq.broker.offset.ConsumerOffsetManager;
import org.apache.rocketmq.broker.out.BrokerOuterAPI;
import org.apache.rocketmq.broker.plugin.MessageStoreFactory;
import org.apache.rocketmq.broker.plugin.MessageStorePluginContext;
import org.apache.rocketmq.broker.processor.AdminBrokerProcessor;
import org.apache.rocketmq.broker.processor.ClientManageProcessor;
import org.apache.rocketmq.broker.processor.ConsumerManageProcessor;
import org.apache.rocketmq.broker.processor.EndTransactionProcessor;
import org.apache.rocketmq.broker.processor.PullMessageProcessor;
import org.apache.rocketmq.broker.processor.QueryMessageProcessor;
import org.apache.rocketmq.broker.processor.ReplyMessageProcessor;
import org.apache.rocketmq.broker.processor.SendMessageProcessor;
import org.apache.rocketmq.broker.slave.SlaveSynchronize;
import org.apache.rocketmq.broker.subscription.SubscriptionGroupManager;
import org.apache.rocketmq.broker.topic.TopicConfigManager;
import org.apache.rocketmq.broker.transaction.AbstractTransactionalMessageCheckListener;
import org.apache.rocketmq.broker.transaction.TransactionalMessageCheckService;
import org.apache.rocketmq.broker.transaction.TransactionalMessageService;
import org.apache.rocketmq.broker.transaction.queue.DefaultTransactionalMessageCheckListener;
import org.apache.rocketmq.broker.transaction.queue.TransactionalMessageBridge;
import org.apache.rocketmq.broker.transaction.queue.TransactionalMessageServiceImpl;
import org.apache.rocketmq.broker.util.ServiceProvider;
import org.apache.rocketmq.common.BrokerConfig;
import org.apache.rocketmq.common.Configuration;
import org.apache.rocketmq.common.DataVersion;
import org.apache.rocketmq.common.ThreadFactoryImpl;
import org.apache.rocketmq.common.TopicConfig;
import org.apache.rocketmq.common.UtilAll;
import org.apache.rocketmq.common.constant.LoggerName;
import org.apache.rocketmq.common.constant.PermName;
import org.apache.rocketmq.common.namesrv.RegisterBrokerResult;
import org.apache.rocketmq.common.protocol.RequestCode;
import org.apache.rocketmq.common.protocol.body.TopicConfigSerializeWrapper;
import org.apache.rocketmq.common.stats.MomentStatsItem;
import org.apache.rocketmq.logging.InternalLogger;
import org.apache.rocketmq.logging.InternalLoggerFactory;
import org.apache.rocketmq.remoting.RPCHook;
import org.apache.rocketmq.remoting.RemotingServer;
import org.apache.rocketmq.remoting.common.TlsMode;
import org.apache.rocketmq.remoting.netty.NettyClientConfig;
import org.apache.rocketmq.remoting.netty.NettyRemotingServer;
import org.apache.rocketmq.remoting.netty.NettyRequestProcessor;
import org.apache.rocketmq.remoting.netty.NettyServerConfig;
import org.apache.rocketmq.remoting.netty.RequestTask;
import org.apache.rocketmq.remoting.netty.TlsSystemConfig;
import org.apache.rocketmq.remoting.protocol.RemotingCommand;
import org.apache.rocketmq.srvutil.FileWatchService;
import org.apache.rocketmq.store.DefaultMessageStore;
import org.apache.rocketmq.store.MessageArrivingListener;
import org.apache.rocketmq.store.MessageStore;
import org.apache.rocketmq.store.config.BrokerRole;
import org.apache.rocketmq.store.config.MessageStoreConfig;
import org.apache.rocketmq.store.dledger.DLedgerCommitLog;
import org.apache.rocketmq.store.stats.BrokerStats;
import org.apache.rocketmq.store.stats.BrokerStatsManager;

public class BrokerController {
    private static final InternalLogger log = InternalLoggerFactory.getLogger(LoggerName.BROKER_LOGGER_NAME);
    private static final InternalLogger LOG_PROTECTION = InternalLoggerFactory.getLogger(LoggerName.PROTECTION_LOGGER_NAME);
    private static final InternalLogger LOG_WATER_MARK = InternalLoggerFactory.getLogger(LoggerName.WATER_MARK_LOGGER_NAME);
    private final BrokerConfig brokerConfig;
    private final NettyServerConfig nettyServerConfig;
    private final NettyClientConfig nettyClientConfig;
    private final MessageStoreConfig messageStoreConfig;
    private final ConsumerOffsetManager consumerOffsetManager;
    private final ConsumerManager consumerManager;
    private final ConsumerFilterManager consumerFilterManager;
    private final ProducerManager producerManager;
    private final ClientHousekeepingService clientHousekeepingService;
    private final PullMessageProcessor pullMessageProcessor;
    private final PullRequestHoldService pullRequestHoldService;
    private final MessageArrivingListener messageArrivingListener;
    private final Broker2Client broker2Client;
    private final SubscriptionGroupManager subscriptionGroupManager;
    private final ConsumerIdsChangeListener consumerIdsChangeListener;
    private final RebalanceLockManager rebalanceLockManager = new RebalanceLockManager();
    private final BrokerOuterAPI brokerOuterAPI;
    private final ScheduledExecutorService scheduledExecutorService = Executors.newSingleThreadScheduledExecutor(new ThreadFactoryImpl(
        "BrokerControllerScheduledThread"));
    private final SlaveSynchronize slaveSynchronize;
    private final BlockingQueue<Runnable> sendThreadPoolQueue;
    private final BlockingQueue<Runnable> pullThreadPoolQueue;
    private final BlockingQueue<Runnable> replyThreadPoolQueue;
    private final BlockingQueue<Runnable> queryThreadPoolQueue;
    private final BlockingQueue<Runnable> clientManagerThreadPoolQueue;
    private final BlockingQueue<Runnable> heartbeatThreadPoolQueue;
    private final BlockingQueue<Runnable> consumerManagerThreadPoolQueue;
    private final BlockingQueue<Runnable> endTransactionThreadPoolQueue;
    private final FilterServerManager filterServerManager;
    private final BrokerStatsManager brokerStatsManager;
    private final List<SendMessageHook> sendMessageHookList = new ArrayList<SendMessageHook>();
    private final List<ConsumeMessageHook> consumeMessageHookList = new ArrayList<ConsumeMessageHook>();
    private MessageStore messageStore;
    private RemotingServer remotingServer;
    private RemotingServer fastRemotingServer;
    private TopicConfigManager topicConfigManager;
    private ExecutorService sendMessageExecutor;
    private ExecutorService pullMessageExecutor;
    private ExecutorService replyMessageExecutor;
    private ExecutorService queryMessageExecutor;
    private ExecutorService adminBrokerExecutor;
    private ExecutorService clientManageExecutor;
    private ExecutorService heartbeatExecutor;
    private ExecutorService consumerManageExecutor;
    private ExecutorService endTransactionExecutor;
    private boolean updateMasterHAServerAddrPeriodically = false;
    private BrokerStats brokerStats;
    private InetSocketAddress storeHost;
    private BrokerFastFailure brokerFastFailure;
    private Configuration configuration;
    private FileWatchService fileWatchService;
    private TransactionalMessageCheckService transactionalMessageCheckService;
    private TransactionalMessageService transactionalMessageService;
    private AbstractTransactionalMessageCheckListener transactionalMessageCheckListener;
    private Future<?> slaveSyncFuture;
    private Map<Class, AccessValidator> accessValidatorMap = new HashMap<Class, AccessValidator>();

    public BrokerController(
        final BrokerConfig brokerConfig,
        final NettyServerConfig nettyServerConfig,
        final NettyClientConfig nettyClientConfig,
        final MessageStoreConfig messageStoreConfig
    ) {
        this.brokerConfig = brokerConfig;
        this.nettyServerConfig = nettyServerConfig;
        this.nettyClientConfig = nettyClientConfig;
        this.messageStoreConfig = messageStoreConfig;
        this.consumerOffsetManager = new ConsumerOffsetManager(this);
        this.topicConfigManager = new TopicConfigManager(this);
        this.pullMessageProcessor = new PullMessageProcessor(this);
        this.pullRequestHoldService = new PullRequestHoldService(this);
        this.messageArrivingListener = new NotifyMessageArrivingListener(this.pullRequestHoldService);
        this.consumerIdsChangeListener = new DefaultConsumerIdsChangeListener(this);
        this.consumerManager = new ConsumerManager(this.consumerIdsChangeListener);
        this.consumerFilterManager = new ConsumerFilterManager(this);
        this.producerManager = new ProducerManager();
        this.clientHousekeepingService = new ClientHousekeepingService(this);
        this.broker2Client = new Broker2Client(this);
        this.subscriptionGroupManager = new SubscriptionGroupManager(this);
        this.brokerOuterAPI = new BrokerOuterAPI(nettyClientConfig);
        this.filterServerManager = new FilterServerManager(this);

        this.slaveSynchronize = new SlaveSynchronize(this);

        this.sendThreadPoolQueue = new LinkedBlockingQueue<Runnable>(this.brokerConfig.getSendThreadPoolQueueCapacity());
        this.pullThreadPoolQueue = new LinkedBlockingQueue<Runnable>(this.brokerConfig.getPullThreadPoolQueueCapacity());
        this.replyThreadPoolQueue = new LinkedBlockingQueue<Runnable>(this.brokerConfig.getReplyThreadPoolQueueCapacity());
        this.queryThreadPoolQueue = new LinkedBlockingQueue<Runnable>(this.brokerConfig.getQueryThreadPoolQueueCapacity());
        this.clientManagerThreadPoolQueue = new LinkedBlockingQueue<Runnable>(this.brokerConfig.getClientManagerThreadPoolQueueCapacity());
        this.consumerManagerThreadPoolQueue = new LinkedBlockingQueue<Runnable>(this.brokerConfig.getConsumerManagerThreadPoolQueueCapacity());
        this.heartbeatThreadPoolQueue = new LinkedBlockingQueue<Runnable>(this.brokerConfig.getHeartbeatThreadPoolQueueCapacity());
        this.endTransactionThreadPoolQueue = new LinkedBlockingQueue<Runnable>(this.brokerConfig.getEndTransactionPoolQueueCapacity());

        this.brokerStatsManager = new BrokerStatsManager(this.brokerConfig.getBrokerClusterName());
        this.setStoreHost(new InetSocketAddress(this.getBrokerConfig().getBrokerIP1(), this.getNettyServerConfig().getListenPort()));

        this.brokerFastFailure = new BrokerFastFailure(this);
        this.configuration = new Configuration(
            log,
            BrokerPathConfigHelper.getBrokerConfigPath(),
            this.brokerConfig, this.nettyServerConfig, this.nettyClientConfig, this.messageStoreConfig
        );
    }

    public BrokerConfig getBrokerConfig() {
        return brokerConfig;
    }

    public NettyServerConfig getNettyServerConfig() {
        return nettyServerConfig;
    }

    public BlockingQueue<Runnable> getPullThreadPoolQueue() {
        return pullThreadPoolQueue;
    }

    public BlockingQueue<Runnable> getQueryThreadPoolQueue() {
        return queryThreadPoolQueue;
    }

    public boolean initialize() throws CloneNotSupportedException {
        boolean result = this.topicConfigManager.load();

        result = result && this.consumerOffsetManager.load();
        result = result && this.subscriptionGroupManager.load();
        result = result && this.consumerFilterManager.load();

        if (result) {
            try {
                this.messageStore =
                    new DefaultMessageStore(this.messageStoreConfig, this.brokerStatsManager, this.messageArrivingListener,
                        this.brokerConfig);
                if (messageStoreConfig.isEnableDLegerCommitLog()) {
                    DLedgerRoleChangeHandler roleChangeHandler = new DLedgerRoleChangeHandler(this, (DefaultMessageStore) messageStore);
                    ((DLedgerCommitLog) ((DefaultMessageStore) messageStore).getCommitLog()).getdLedgerServer().getdLedgerLeaderElector().addRoleChangeHandler(roleChangeHandler);
                }
                this.brokerStats = new BrokerStats((DefaultMessageStore) this.messageStore);
                //load plugin
                MessageStorePluginContext context = new MessageStorePluginContext(messageStoreConfig, brokerStatsManager, messageArrivingListener, brokerConfig);
                this.messageStore = MessageStoreFactory.build(context, this.messageStore);
                this.messageStore.getDispatcherList().addFirst(new CommitLogDispatcherCalcBitMap(this.brokerConfig, this.consumerFilterManager));
            } catch (IOException e) {
                result = false;
                log.error("Failed to initialize", e);
            }
        }

        result = result && this.messageStore.load();

        if (result) {
            this.remotingServer = new NettyRemotingServer(this.nettyServerConfig, this.clientHousekeepingService);
            NettyServerConfig fastConfig = (NettyServerConfig) this.nettyServerConfig.clone();
            fastConfig.setListenPort(nettyServerConfig.getListenPort() - 2);
            this.fastRemotingServer = new NettyRemotingServer(fastConfig, this.clientHousekeepingService);
            this.sendMessageExecutor = new BrokerFixedThreadPoolExecutor(
                this.brokerConfig.getSendMessageThreadPoolNums(),
                this.brokerConfig.getSendMessageThreadPoolNums(),
                1000 * 60,
                TimeUnit.MILLISECONDS,
                this.sendThreadPoolQueue,
                new ThreadFactoryImpl("SendMessageThread_"));

            this.pullMessageExecutor = new BrokerFixedThreadPoolExecutor(
                this.brokerConfig.getPullMessageThreadPoolNums(),
                this.brokerConfig.getPullMessageThreadPoolNums(),
                1000 * 60,
                TimeUnit.MILLISECONDS,
                this.pullThreadPoolQueue,
                new ThreadFactoryImpl("PullMessageThread_"));

            this.replyMessageExecutor = new BrokerFixedThreadPoolExecutor(
                this.brokerConfig.getProcessReplyMessageThreadPoolNums(),
                this.brokerConfig.getProcessReplyMessageThreadPoolNums(),
                1000 * 60,
                TimeUnit.MILLISECONDS,
                this.replyThreadPoolQueue,
                new ThreadFactoryImpl("ProcessReplyMessageThread_"));

            this.queryMessageExecutor = new BrokerFixedThreadPoolExecutor(
                this.brokerConfig.getQueryMessageThreadPoolNums(),
                this.brokerConfig.getQueryMessageThreadPoolNums(),
                1000 * 60,
                TimeUnit.MILLISECONDS,
                this.queryThreadPoolQueue,
                new ThreadFactoryImpl("QueryMessageThread_"));

            this.adminBrokerExecutor =
                Executors.newFixedThreadPool(this.brokerConfig.getAdminBrokerThreadPoolNums(), new ThreadFactoryImpl(
                    "AdminBrokerThread_"));

            this.clientManageExecutor = new ThreadPoolExecutor(
                this.brokerConfig.getClientManageThreadPoolNums(),
                this.brokerConfig.getClientManageThreadPoolNums(),
                1000 * 60,
                TimeUnit.MILLISECONDS,
                this.clientManagerThreadPoolQueue,
                new ThreadFactoryImpl("ClientManageThread_"));

            this.heartbeatExecutor = new BrokerFixedThreadPoolExecutor(
                this.brokerConfig.getHeartbeatThreadPoolNums(),
                this.brokerConfig.getHeartbeatThreadPoolNums(),
                1000 * 60,
                TimeUnit.MILLISECONDS,
                this.heartbeatThreadPoolQueue,
                new ThreadFactoryImpl("HeartbeatThread_", true));

            this.endTransactionExecutor = new BrokerFixedThreadPoolExecutor(
                this.brokerConfig.getEndTransactionThreadPoolNums(),
                this.brokerConfig.getEndTransactionThreadPoolNums(),
                1000 * 60,
                TimeUnit.MILLISECONDS,
                this.endTransactionThreadPoolQueue,
                new ThreadFactoryImpl("EndTransactionThread_"));

            this.consumerManageExecutor =
                Executors.newFixedThreadPool(this.brokerConfig.getConsumerManageThreadPoolNums(), new ThreadFactoryImpl(
                    "ConsumerManageThread_"));

            this.registerProcessor();

            final long initialDelay = UtilAll.computeNextMorningTimeMillis() - System.currentTimeMillis();
            final long period = 1000 * 60 * 60 * 24;
            this.scheduledExecutorService.scheduleAtFixedRate(new Runnable() {
                @Override
                public void run() {
                    try {
                        BrokerController.this.getBrokerStats().record();
                    } catch (Throwable e) {
                        log.error("schedule record error.", e);
                    }
                }
            }, initialDelay, period, TimeUnit.MILLISECONDS);

            this.scheduledExecutorService.scheduleAtFixedRate(new Runnable() {
                @Override
                public void run() {
                    try {
                        BrokerController.this.consumerOffsetManager.persist();
                    } catch (Throwable e) {
                        log.error("schedule persist consumerOffset error.", e);
                    }
                }
            }, 1000 * 10, this.brokerConfig.getFlushConsumerOffsetInterval(), TimeUnit.MILLISECONDS);

            this.scheduledExecutorService.scheduleAtFixedRate(new Runnable() {
                @Override
                public void run() {
                    try {
                        BrokerController.this.consumerFilterManager.persist();
                    } catch (Throwable e) {
                        log.error("schedule persist consumer filter error.", e);
                    }
                }
            }, 1000 * 10, 1000 * 10, TimeUnit.MILLISECONDS);

            this.scheduledExecutorService.scheduleAtFixedRate(new Runnable() {
                @Override
                public void run() {
                    try {
                        BrokerController.this.protectBroker();
                    } catch (Throwable e) {
                        log.error("protectBroker error.", e);
                    }
                }
            }, 3, 3, TimeUnit.MINUTES);

            this.scheduledExecutorService.scheduleAtFixedRate(new Runnable() {
                @Override
                public void run() {
                    try {
                        BrokerController.this.printWaterMark();
                    } catch (Throwable e) {
                        log.error("printWaterMark error.", e);
                    }
                }
            }, 10, 1, TimeUnit.SECONDS);

            this.scheduledExecutorService.scheduleAtFixedRate(new Runnable() {

                @Override
                public void run() {
                    try {
                        log.info("dispatch behind commit log {} bytes", BrokerController.this.getMessageStore().dispatchBehindBytes());
                    } catch (Throwable e) {
                        log.error("schedule dispatchBehindBytes error.", e);
                    }
                }
            }, 1000 * 10, 1000 * 60, TimeUnit.MILLISECONDS);

            if (this.brokerConfig.getNamesrvAddr() != null) {
                this.brokerOuterAPI.updateNameServerAddressList(this.brokerConfig.getNamesrvAddr());
                log.info("Set user specified name server address: {}", this.brokerConfig.getNamesrvAddr());
            } else if (this.brokerConfig.isFetchNamesrvAddrByAddressServer()) {
                this.scheduledExecutorService.scheduleAtFixedRate(new Runnable() {

                    @Override
                    public void run() {
                        try {
                            BrokerController.this.brokerOuterAPI.fetchNameServerAddr();
                        } catch (Throwable e) {
                            log.error("ScheduledTask fetchNameServerAddr exception", e);
                        }
                    }
                }, 1000 * 10, 1000 * 60 * 2, TimeUnit.MILLISECONDS);
            }

            if (!messageStoreConfig.isEnableDLegerCommitLog()) {
                if (BrokerRole.SLAVE == this.messageStoreConfig.getBrokerRole()) {
                    if (this.messageStoreConfig.getHaMasterAddress() != null && this.messageStoreConfig.getHaMasterAddress().length() >= 6) {
                        this.messageStore.updateHaMasterAddress(this.messageStoreConfig.getHaMasterAddress());
                        this.updateMasterHAServerAddrPeriodically = false;
                    } else {
                        this.updateMasterHAServerAddrPeriodically = true;
                    }
                } else {
                    this.scheduledExecutorService.scheduleAtFixedRate(new Runnable() {
                        @Override
                        public void run() {
                            try {
                                BrokerController.this.printMasterAndSlaveDiff();
                            } catch (Throwable e) {
                                log.error("schedule printMasterAndSlaveDiff error.", e);
                            }
                        }
                    }, 1000 * 10, 1000 * 60, TimeUnit.MILLISECONDS);
                }
            }

            if (TlsSystemConfig.tlsMode != TlsMode.DISABLED) {
                // Register a listener to reload SslContext
                try {
                    fileWatchService = new FileWatchService(
                        new String[] {
                            TlsSystemConfig.tlsServerCertPath,
                            TlsSystemConfig.tlsServerKeyPath,
                            TlsSystemConfig.tlsServerTrustCertPath
                        },
                        new FileWatchService.Listener() {
                            boolean certChanged, keyChanged = false;

                            @Override
                            public void onChanged(String path) {
                                if (path.equals(TlsSystemConfig.tlsServerTrustCertPath)) {
                                    log.info("The trust certificate changed, reload the ssl context");
                                    reloadServerSslContext();
                                }
                                if (path.equals(TlsSystemConfig.tlsServerCertPath)) {
                                    certChanged = true;
                                }
                                if (path.equals(TlsSystemConfig.tlsServerKeyPath)) {
                                    keyChanged = true;
                                }
                                if (certChanged && keyChanged) {
                                    log.info("The certificate and private key changed, reload the ssl context");
                                    certChanged = keyChanged = false;
                                    reloadServerSslContext();
                                }
                            }

                            private void reloadServerSslContext() {
                                ((NettyRemotingServer) remotingServer).loadSslContext();
                                ((NettyRemotingServer) fastRemotingServer).loadSslContext();
                            }
                        });
                } catch (Exception e) {
                    log.warn("FileWatchService created error, can't load the certificate dynamically");
                }
            }
            initialTransaction();
            initialAcl();
            initialRpcHooks();
        }
        return result;
    }

    private void initialTransaction() {
        this.transactionalMessageService = ServiceProvider.loadClass(ServiceProvider.TRANSACTION_SERVICE_ID, TransactionalMessageService.class);
        if (null == this.transactionalMessageService) {
            this.transactionalMessageService = new TransactionalMessageServiceImpl(new TransactionalMessageBridge(this, this.getMessageStore()));
            log.warn("Load default transaction message hook service: {}", TransactionalMessageServiceImpl.class.getSimpleName());
        }
        this.transactionalMessageCheckListener = ServiceProvider.loadClass(ServiceProvider.TRANSACTION_LISTENER_ID, AbstractTransactionalMessageCheckListener.class);
        if (null == this.transactionalMessageCheckListener) {
            this.transactionalMessageCheckListener = new DefaultTransactionalMessageCheckListener();
            log.warn("Load default discard message hook service: {}", DefaultTransactionalMessageCheckListener.class.getSimpleName());
        }
        this.transactionalMessageCheckListener.setBrokerController(this);
        this.transactionalMessageCheckService = new TransactionalMessageCheckService(this);
    }

    private void initialAcl() {
        if (!this.brokerConfig.isAclEnable()) {
            log.info("The broker dose not enable acl");
            return;
        }

        List<AccessValidator> accessValidators = ServiceProvider.load(ServiceProvider.ACL_VALIDATOR_ID, AccessValidator.class);
        if (accessValidators == null || accessValidators.isEmpty()) {
            log.info("The broker dose not load the AccessValidator");
            return;
        }

        for (AccessValidator accessValidator : accessValidators) {
            final AccessValidator validator = accessValidator;
            accessValidatorMap.put(validator.getClass(), validator);
            this.registerServerRPCHook(new RPCHook() {

                @Override
                public void doBeforeRequest(String remoteAddr, RemotingCommand request) {
                    //Do not catch the exception
                    validator.validate(validator.parse(request, remoteAddr));
                }

                @Override
                public void doAfterResponse(String remoteAddr, RemotingCommand request, RemotingCommand response) {
                }
            });
        }
    }

    private void initialRpcHooks() {

        List<RPCHook> rpcHooks = ServiceProvider.load(ServiceProvider.RPC_HOOK_ID, RPCHook.class);
        if (rpcHooks == null || rpcHooks.isEmpty()) {
            return;
        }
        for (RPCHook rpcHook : rpcHooks) {
            this.registerServerRPCHook(rpcHook);
        }
    }

    public void registerProcessor() {
        /**
         * SendMessageProcessor
         */
        SendMessageProcessor sendProcessor = new SendMessageProcessor(this);
        sendProcessor.registerSendMessageHook(sendMessageHookList);
        sendProcessor.registerConsumeMessageHook(consumeMessageHookList);

        this.remotingServer.registerProcessor(RequestCode.SEND_MESSAGE, sendProcessor, this.sendMessageExecutor);
        this.remotingServer.registerProcessor(RequestCode.SEND_MESSAGE_V2, sendProcessor, this.sendMessageExecutor);
        this.remotingServer.registerProcessor(RequestCode.SEND_BATCH_MESSAGE, sendProcessor, this.sendMessageExecutor);
        this.remotingServer.registerProcessor(RequestCode.CONSUMER_SEND_MSG_BACK, sendProcessor, this.sendMessageExecutor);
        this.fastRemotingServer.registerProcessor(RequestCode.SEND_MESSAGE, sendProcessor, this.sendMessageExecutor);
        this.fastRemotingServer.registerProcessor(RequestCode.SEND_MESSAGE_V2, sendProcessor, this.sendMessageExecutor);
        this.fastRemotingServer.registerProcessor(RequestCode.SEND_BATCH_MESSAGE, sendProcessor, this.sendMessageExecutor);
        this.fastRemotingServer.registerProcessor(RequestCode.CONSUMER_SEND_MSG_BACK, sendProcessor, this.sendMessageExecutor);
        /**
         * PullMessageProcessor
         */
        this.remotingServer.registerProcessor(RequestCode.PULL_MESSAGE, this.pullMessageProcessor, this.pullMessageExecutor);
        this.pullMessageProcessor.registerConsumeMessageHook(consumeMessageHookList);

        /**
         * ReplyMessageProcessor
         */
        ReplyMessageProcessor replyMessageProcessor = new ReplyMessageProcessor(this);
        replyMessageProcessor.registerSendMessageHook(sendMessageHookList);

        this.remotingServer.registerProcessor(RequestCode.SEND_REPLY_MESSAGE, replyMessageProcessor, replyMessageExecutor);
        this.remotingServer.registerProcessor(RequestCode.SEND_REPLY_MESSAGE_V2, replyMessageProcessor, replyMessageExecutor);
        this.fastRemotingServer.registerProcessor(RequestCode.SEND_REPLY_MESSAGE, replyMessageProcessor, replyMessageExecutor);
        this.fastRemotingServer.registerProcessor(RequestCode.SEND_REPLY_MESSAGE_V2, replyMessageProcessor, replyMessageExecutor);

        /**
         * QueryMessageProcessor
         */
        NettyRequestProcessor queryProcessor = new QueryMessageProcessor(this);
        this.remotingServer.registerProcessor(RequestCode.QUERY_MESSAGE, queryProcessor, this.queryMessageExecutor);
        this.remotingServer.registerProcessor(RequestCode.VIEW_MESSAGE_BY_ID, queryProcessor, this.queryMessageExecutor);

        this.fastRemotingServer.registerProcessor(RequestCode.QUERY_MESSAGE, queryProcessor, this.queryMessageExecutor);
        this.fastRemotingServer.registerProcessor(RequestCode.VIEW_MESSAGE_BY_ID, queryProcessor, this.queryMessageExecutor);

        /**
         * ClientManageProcessor
         */
        ClientManageProcessor clientProcessor = new ClientManageProcessor(this);
        this.remotingServer.registerProcessor(RequestCode.HEART_BEAT, clientProcessor, this.heartbeatExecutor);
        this.remotingServer.registerProcessor(RequestCode.UNREGISTER_CLIENT, clientProcessor, this.clientManageExecutor);
        this.remotingServer.registerProcessor(RequestCode.CHECK_CLIENT_CONFIG, clientProcessor, this.clientManageExecutor);

        this.fastRemotingServer.registerProcessor(RequestCode.HEART_BEAT, clientProcessor, this.heartbeatExecutor);
        this.fastRemotingServer.registerProcessor(RequestCode.UNREGISTER_CLIENT, clientProcessor, this.clientManageExecutor);
        this.fastRemotingServer.registerProcessor(RequestCode.CHECK_CLIENT_CONFIG, clientProcessor, this.clientManageExecutor);

        /**
         * ConsumerManageProcessor
         */
        ConsumerManageProcessor consumerManageProcessor = new ConsumerManageProcessor(this);
        this.remotingServer.registerProcessor(RequestCode.GET_CONSUMER_LIST_BY_GROUP, consumerManageProcessor, this.consumerManageExecutor);
        this.remotingServer.registerProcessor(RequestCode.UPDATE_CONSUMER_OFFSET, consumerManageProcessor, this.consumerManageExecutor);
        this.remotingServer.registerProcessor(RequestCode.QUERY_CONSUMER_OFFSET, consumerManageProcessor, this.consumerManageExecutor);

        this.fastRemotingServer.registerProcessor(RequestCode.GET_CONSUMER_LIST_BY_GROUP, consumerManageProcessor, this.consumerManageExecutor);
        this.fastRemotingServer.registerProcessor(RequestCode.UPDATE_CONSUMER_OFFSET, consumerManageProcessor, this.consumerManageExecutor);
        this.fastRemotingServer.registerProcessor(RequestCode.QUERY_CONSUMER_OFFSET, consumerManageProcessor, this.consumerManageExecutor);

        /**
         * EndTransactionProcessor
         */
        this.remotingServer.registerProcessor(RequestCode.END_TRANSACTION, new EndTransactionProcessor(this), this.endTransactionExecutor);
        this.fastRemotingServer.registerProcessor(RequestCode.END_TRANSACTION, new EndTransactionProcessor(this), this.endTransactionExecutor);

        /**
         * Default
         */
        AdminBrokerProcessor adminProcessor = new AdminBrokerProcessor(this);
        this.remotingServer.registerDefaultProcessor(adminProcessor, this.adminBrokerExecutor);
        this.fastRemotingServer.registerDefaultProcessor(adminProcessor, this.adminBrokerExecutor);
    }

    public BrokerStats getBrokerStats() {
        return brokerStats;
    }

    public void setBrokerStats(BrokerStats brokerStats) {
        this.brokerStats = brokerStats;
    }

    public void protectBroker() {
        if (this.brokerConfig.isDisableConsumeIfConsumerReadSlowly()) {
            final Iterator<Map.Entry<String, MomentStatsItem>> it = this.brokerStatsManager.getMomentStatsItemSetFallSize().getStatsItemTable().entrySet().iterator();
            while (it.hasNext()) {
                final Map.Entry<String, MomentStatsItem> next = it.next();
                final long fallBehindBytes = next.getValue().getValue().get();
                if (fallBehindBytes > this.brokerConfig.getConsumerFallbehindThreshold()) {
                    final String[] split = next.getValue().getStatsKey().split("@");
                    final String group = split[2];
                    LOG_PROTECTION.info("[PROTECT_BROKER] the consumer[{}] consume slowly, {} bytes, disable it", group, fallBehindBytes);
                    this.subscriptionGroupManager.disableConsume(group);
                }
            }
        }
    }

    public long headSlowTimeMills(BlockingQueue<Runnable> q) {
        long slowTimeMills = 0;
        final Runnable peek = q.peek();
        if (peek != null) {
            RequestTask rt = BrokerFastFailure.castRunnable(peek);
            slowTimeMills = rt == null ? 0 : this.messageStore.now() - rt.getCreateTimestamp();
        }

        if (slowTimeMills < 0) {
            slowTimeMills = 0;
        }

        return slowTimeMills;
    }

    public long headSlowTimeMills4SendThreadPoolQueue() {
        return this.headSlowTimeMills(this.sendThreadPoolQueue);
    }

    public long headSlowTimeMills4PullThreadPoolQueue() {
        return this.headSlowTimeMills(this.pullThreadPoolQueue);
    }

    public long headSlowTimeMills4QueryThreadPoolQueue() {
        return this.headSlowTimeMills(this.queryThreadPoolQueue);
    }

    public long headSlowTimeMills4EndTransactionThreadPoolQueue() {
        return this.headSlowTimeMills(this.endTransactionThreadPoolQueue);
    }

    public void printWaterMark() {
        LOG_WATER_MARK.info("[WATERMARK] Send Queue Size: {} SlowTimeMills: {}", this.sendThreadPoolQueue.size(), headSlowTimeMills4SendThreadPoolQueue());
        LOG_WATER_MARK.info("[WATERMARK] Pull Queue Size: {} SlowTimeMills: {}", this.pullThreadPoolQueue.size(), headSlowTimeMills4PullThreadPoolQueue());
        LOG_WATER_MARK.info("[WATERMARK] Query Queue Size: {} SlowTimeMills: {}", this.queryThreadPoolQueue.size(), headSlowTimeMills4QueryThreadPoolQueue());
        LOG_WATER_MARK.info("[WATERMARK] Transaction Queue Size: {} SlowTimeMills: {}", this.endTransactionThreadPoolQueue.size(), headSlowTimeMills4EndTransactionThreadPoolQueue());
    }

    public MessageStore getMessageStore() {
        return messageStore;
    }

    public void setMessageStore(MessageStore messageStore) {
        this.messageStore = messageStore;
    }

    private void printMasterAndSlaveDiff() {
        long diff = this.messageStore.slaveFallBehindMuch();

        // XXX: warn and notify me
        log.info("Slave fall behind master: {} bytes", diff);
    }

    public Broker2Client getBroker2Client() {
        return broker2Client;
    }

    public ConsumerManager getConsumerManager() {
        return consumerManager;
    }

    public ConsumerFilterManager getConsumerFilterManager() {
        return consumerFilterManager;
    }

    public ConsumerOffsetManager getConsumerOffsetManager() {
        return consumerOffsetManager;
    }

    public MessageStoreConfig getMessageStoreConfig() {
        return messageStoreConfig;
    }

    public ProducerManager getProducerManager() {
        return producerManager;
    }

    public void setFastRemotingServer(RemotingServer fastRemotingServer) {
        this.fastRemotingServer = fastRemotingServer;
    }

    public PullMessageProcessor getPullMessageProcessor() {
        return pullMessageProcessor;
    }

    public PullRequestHoldService getPullRequestHoldService() {
        return pullRequestHoldService;
    }

    public SubscriptionGroupManager getSubscriptionGroupManager() {
        return subscriptionGroupManager;
    }

    public void shutdown() {
        if (this.brokerStatsManager != null) {
            this.brokerStatsManager.shutdown();
        }

        if (this.clientHousekeepingService != null) {
            this.clientHousekeepingService.shutdown();
        }

        if (this.pullRequestHoldService != null) {
            this.pullRequestHoldService.shutdown();
        }

        if (this.remotingServer != null) {
            this.remotingServer.shutdown();
        }

        if (this.fastRemotingServer != null) {
            this.fastRemotingServer.shutdown();
        }

        if (this.fileWatchService != null) {
            this.fileWatchService.shutdown();
        }

        if (this.messageStore != null) {
            this.messageStore.shutdown();
        }

        this.scheduledExecutorService.shutdown();
        try {
            this.scheduledExecutorService.awaitTermination(5000, TimeUnit.MILLISECONDS);
        } catch (InterruptedException e) {
        }

        this.unregisterBrokerAll();

        if (this.sendMessageExecutor != null) {
            this.sendMessageExecutor.shutdown();
        }

        if (this.pullMessageExecutor != null) {
            this.pullMessageExecutor.shutdown();
        }

        if (this.replyMessageExecutor != null) {
            this.replyMessageExecutor.shutdown();
        }

        if (this.adminBrokerExecutor != null) {
            this.adminBrokerExecutor.shutdown();
        }

        if (this.brokerOuterAPI != null) {
            this.brokerOuterAPI.shutdown();
        }

        this.consumerOffsetManager.persist();

        if (this.filterServerManager != null) {
            this.filterServerManager.shutdown();
        }

        if (this.brokerFastFailure != null) {
            this.brokerFastFailure.shutdown();
        }

        if (this.consumerFilterManager != null) {
            this.consumerFilterManager.persist();
        }

        if (this.clientManageExecutor != null) {
            this.clientManageExecutor.shutdown();
        }

        if (this.queryMessageExecutor != null) {
            this.queryMessageExecutor.shutdown();
        }

        if (this.consumerManageExecutor != null) {
            this.consumerManageExecutor.shutdown();
        }

        if (this.fileWatchService != null) {
            this.fileWatchService.shutdown();
        }
        if (this.transactionalMessageCheckService != null) {
            this.transactionalMessageCheckService.shutdown(false);
        }

        if (this.endTransactionExecutor != null) {
            this.endTransactionExecutor.shutdown();
        }
    }

    private void unregisterBrokerAll() {
        this.brokerOuterAPI.unregisterBrokerAll(
            this.brokerConfig.getBrokerClusterName(),
            this.getBrokerAddr(),
            this.brokerConfig.getBrokerName(),
            this.brokerConfig.getBrokerId());
    }

    public String getBrokerAddr() {
        return this.brokerConfig.getBrokerIP1() + ":" + this.nettyServerConfig.getListenPort();
    }

    public void start() throws Exception {
        if (this.messageStore != null) {
            this.messageStore.start();
        }

        if (this.remotingServer != null) {
            this.remotingServer.start();
        }

        if (this.fastRemotingServer != null) {
            this.fastRemotingServer.start();
        }

        if (this.fileWatchService != null) {
            this.fileWatchService.start();
        }

        if (this.brokerOuterAPI != null) {
            this.brokerOuterAPI.start();
        }

        if (this.pullRequestHoldService != null) {
            this.pullRequestHoldService.start();
        }

        if (this.clientHousekeepingService != null) {
            this.clientHousekeepingService.start();
        }

        if (this.filterServerManager != null) {
            this.filterServerManager.start();
        }

        if (!messageStoreConfig.isEnableDLegerCommitLog()) {
            startProcessorByHa(messageStoreConfig.getBrokerRole());
            handleSlaveSynchronize(messageStoreConfig.getBrokerRole());
            this.registerBrokerAll(true, false, true);
        }

<<<<<<< HEAD
        this.registerBrokerAll(true, false, true);

=======
>>>>>>> 5a8c4ede
        this.scheduledExecutorService.scheduleAtFixedRate(new Runnable() {

            @Override
            public void run() {
                try {
                    BrokerController.this.registerBrokerAll(true, false, brokerConfig.isForceRegister());
                } catch (Throwable e) {
                    log.error("registerBrokerAll Exception", e);
                }
            }
        }, 1000 * 10, Math.max(10000, Math.min(brokerConfig.getRegisterNameServerPeriod(), 60000)), TimeUnit.MILLISECONDS);

        if (this.brokerStatsManager != null) {
            this.brokerStatsManager.start();
        }

        if (this.brokerFastFailure != null) {
            this.brokerFastFailure.start();
        }

    }

    public synchronized void registerIncrementBrokerData(TopicConfig topicConfig, DataVersion dataVersion) {
        TopicConfig registerTopicConfig = topicConfig;
        if (!PermName.isWriteable(this.getBrokerConfig().getBrokerPermission())
            || !PermName.isReadable(this.getBrokerConfig().getBrokerPermission())) {
            registerTopicConfig =
                new TopicConfig(topicConfig.getTopicName(), topicConfig.getReadQueueNums(), topicConfig.getWriteQueueNums(),
                    this.brokerConfig.getBrokerPermission());
        }

        ConcurrentMap<String, TopicConfig> topicConfigTable = new ConcurrentHashMap<String, TopicConfig>();
        topicConfigTable.put(topicConfig.getTopicName(), registerTopicConfig);
        TopicConfigSerializeWrapper topicConfigSerializeWrapper = new TopicConfigSerializeWrapper();
        topicConfigSerializeWrapper.setDataVersion(dataVersion);
        topicConfigSerializeWrapper.setTopicConfigTable(topicConfigTable);

        doRegisterBrokerAll(true, false, topicConfigSerializeWrapper);
    }

    public synchronized void registerBrokerAll(final boolean checkOrderConfig, boolean oneway, boolean forceRegister) {
        TopicConfigSerializeWrapper topicConfigWrapper = this.getTopicConfigManager().buildTopicConfigSerializeWrapper();

        if (!PermName.isWriteable(this.getBrokerConfig().getBrokerPermission())
            || !PermName.isReadable(this.getBrokerConfig().getBrokerPermission())) {
            ConcurrentHashMap<String, TopicConfig> topicConfigTable = new ConcurrentHashMap<String, TopicConfig>();
            for (TopicConfig topicConfig : topicConfigWrapper.getTopicConfigTable().values()) {
                TopicConfig tmp =
                    new TopicConfig(topicConfig.getTopicName(), topicConfig.getReadQueueNums(), topicConfig.getWriteQueueNums(),
                        this.brokerConfig.getBrokerPermission());
                topicConfigTable.put(topicConfig.getTopicName(), tmp);
            }
            topicConfigWrapper.setTopicConfigTable(topicConfigTable);
        }

        if (forceRegister || needRegister(this.brokerConfig.getBrokerClusterName(),
            this.getBrokerAddr(),
            this.brokerConfig.getBrokerName(),
            this.brokerConfig.getBrokerId(),
            this.brokerConfig.getRegisterBrokerTimeoutMills())) {
            doRegisterBrokerAll(checkOrderConfig, oneway, topicConfigWrapper);
        }
    }

    private void doRegisterBrokerAll(boolean checkOrderConfig, boolean oneway,
        TopicConfigSerializeWrapper topicConfigWrapper) {
        List<RegisterBrokerResult> registerBrokerResultList = this.brokerOuterAPI.registerBrokerAll(
            this.brokerConfig.getBrokerClusterName(),
            this.getBrokerAddr(),
            this.brokerConfig.getBrokerName(),
            this.brokerConfig.getBrokerId(),
            this.getHAServerAddr(),
            topicConfigWrapper,
            this.filterServerManager.buildNewFilterServerList(),
            oneway,
            this.brokerConfig.getRegisterBrokerTimeoutMills(),
            this.brokerConfig.isCompressedRegister());

        if (registerBrokerResultList.size() > 0) {
            RegisterBrokerResult registerBrokerResult = registerBrokerResultList.get(0);
            if (registerBrokerResult != null) {
                if (this.updateMasterHAServerAddrPeriodically && registerBrokerResult.getHaServerAddr() != null) {
                    this.messageStore.updateHaMasterAddress(registerBrokerResult.getHaServerAddr());
                }

                this.slaveSynchronize.setMasterAddr(registerBrokerResult.getMasterAddr());

                if (checkOrderConfig) {
                    this.getTopicConfigManager().updateOrderTopicConfig(registerBrokerResult.getKvTable());
                }
            }
        }
    }

    private boolean needRegister(final String clusterName,
        final String brokerAddr,
        final String brokerName,
        final long brokerId,
        final int timeoutMills) {

        TopicConfigSerializeWrapper topicConfigWrapper = this.getTopicConfigManager().buildTopicConfigSerializeWrapper();
        List<Boolean> changeList = brokerOuterAPI.needRegister(clusterName, brokerAddr, brokerName, brokerId, topicConfigWrapper, timeoutMills);
        boolean needRegister = false;
        for (Boolean changed : changeList) {
            if (changed) {
                needRegister = true;
                break;
            }
        }
        return needRegister;
    }

    public TopicConfigManager getTopicConfigManager() {
        return topicConfigManager;
    }

    public void setTopicConfigManager(TopicConfigManager topicConfigManager) {
        this.topicConfigManager = topicConfigManager;
    }

    public String getHAServerAddr() {
        return this.brokerConfig.getBrokerIP2() + ":" + this.messageStoreConfig.getHaListenPort();
    }

    public RebalanceLockManager getRebalanceLockManager() {
        return rebalanceLockManager;
    }

    public SlaveSynchronize getSlaveSynchronize() {
        return slaveSynchronize;
    }

    public ExecutorService getPullMessageExecutor() {
        return pullMessageExecutor;
    }

    public void setPullMessageExecutor(ExecutorService pullMessageExecutor) {
        this.pullMessageExecutor = pullMessageExecutor;
    }

    public BlockingQueue<Runnable> getSendThreadPoolQueue() {
        return sendThreadPoolQueue;
    }

    public FilterServerManager getFilterServerManager() {
        return filterServerManager;
    }

    public BrokerStatsManager getBrokerStatsManager() {
        return brokerStatsManager;
    }

    public List<SendMessageHook> getSendMessageHookList() {
        return sendMessageHookList;
    }

    public void registerSendMessageHook(final SendMessageHook hook) {
        this.sendMessageHookList.add(hook);
        log.info("register SendMessageHook Hook, {}", hook.hookName());
    }

    public List<ConsumeMessageHook> getConsumeMessageHookList() {
        return consumeMessageHookList;
    }

    public void registerConsumeMessageHook(final ConsumeMessageHook hook) {
        this.consumeMessageHookList.add(hook);
        log.info("register ConsumeMessageHook Hook, {}", hook.hookName());
    }

    public void registerServerRPCHook(RPCHook rpcHook) {
        getRemotingServer().registerRPCHook(rpcHook);
        this.fastRemotingServer.registerRPCHook(rpcHook);
    }

    public RemotingServer getRemotingServer() {
        return remotingServer;
    }

    public void setRemotingServer(RemotingServer remotingServer) {
        this.remotingServer = remotingServer;
    }

    public void registerClientRPCHook(RPCHook rpcHook) {
        this.getBrokerOuterAPI().registerRPCHook(rpcHook);
    }

    public BrokerOuterAPI getBrokerOuterAPI() {
        return brokerOuterAPI;
    }

    public InetSocketAddress getStoreHost() {
        return storeHost;
    }

    public void setStoreHost(InetSocketAddress storeHost) {
        this.storeHost = storeHost;
    }

    public Configuration getConfiguration() {
        return this.configuration;
    }

    public BlockingQueue<Runnable> getHeartbeatThreadPoolQueue() {
        return heartbeatThreadPoolQueue;
    }

    public TransactionalMessageCheckService getTransactionalMessageCheckService() {
        return transactionalMessageCheckService;
    }

    public void setTransactionalMessageCheckService(
        TransactionalMessageCheckService transactionalMessageCheckService) {
        this.transactionalMessageCheckService = transactionalMessageCheckService;
    }

    public TransactionalMessageService getTransactionalMessageService() {
        return transactionalMessageService;
    }

    public void setTransactionalMessageService(TransactionalMessageService transactionalMessageService) {
        this.transactionalMessageService = transactionalMessageService;
    }

    public AbstractTransactionalMessageCheckListener getTransactionalMessageCheckListener() {
        return transactionalMessageCheckListener;
    }

    public void setTransactionalMessageCheckListener(
        AbstractTransactionalMessageCheckListener transactionalMessageCheckListener) {
        this.transactionalMessageCheckListener = transactionalMessageCheckListener;
    }

    public BlockingQueue<Runnable> getEndTransactionThreadPoolQueue() {
        return endTransactionThreadPoolQueue;

    }

    public Map<Class, AccessValidator> getAccessValidatorMap() {
        return accessValidatorMap;
    }

    private void handleSlaveSynchronize(BrokerRole role) {
        if (role == BrokerRole.SLAVE) {
            if (null != slaveSyncFuture) {
                slaveSyncFuture.cancel(false);
            }
            this.slaveSynchronize.setMasterAddr(null);
            slaveSyncFuture = this.scheduledExecutorService.scheduleAtFixedRate(new Runnable() {
                @Override
                public void run() {
                    try {
                        BrokerController.this.slaveSynchronize.syncAll();
                    } catch (Throwable e) {
                        log.error("ScheduledTask SlaveSynchronize syncAll error.", e);
                    }
                }
            }, 1000 * 3, 1000 * 10, TimeUnit.MILLISECONDS);
        } else {
            //handle the slave synchronise
            if (null != slaveSyncFuture) {
                slaveSyncFuture.cancel(false);
            }
            this.slaveSynchronize.setMasterAddr(null);
        }
    }

    public void changeToSlave(int brokerId) {
        log.info("Begin to change to slave brokerName={} brokerId={}", brokerConfig.getBrokerName(), brokerId);

        //change the role
        brokerConfig.setBrokerId(brokerId == 0 ? 1 : brokerId); //TO DO check
        messageStoreConfig.setBrokerRole(BrokerRole.SLAVE);

        //handle the scheduled service
        try {
            this.messageStore.handleScheduleMessageService(BrokerRole.SLAVE);
        } catch (Throwable t) {
            log.error("[MONITOR] handleScheduleMessageService failed when changing to slave", t);
        }

        //handle the transactional service
        try {
            this.shutdownProcessorByHa();
        } catch (Throwable t) {
            log.error("[MONITOR] shutdownProcessorByHa failed when changing to slave", t);
        }

        //handle the slave synchronise
        handleSlaveSynchronize(BrokerRole.SLAVE);

        try {
            this.registerBrokerAll(true, true, brokerConfig.isForceRegister());
        } catch (Throwable ignored) {

        }
        log.info("Finish to change to slave brokerName={} brokerId={}", brokerConfig.getBrokerName(), brokerId);
    }

    public void changeToMaster(BrokerRole role) {
        if (role == BrokerRole.SLAVE) {
            return;
        }
        log.info("Begin to change to master brokerName={}", brokerConfig.getBrokerName());

        //handle the slave synchronise
        handleSlaveSynchronize(role);

        //handle the scheduled service
        try {
            this.messageStore.handleScheduleMessageService(role);
        } catch (Throwable t) {
            log.error("[MONITOR] handleScheduleMessageService failed when changing to master", t);
        }

        //handle the transactional service
        try {
            this.startProcessorByHa(BrokerRole.SYNC_MASTER);
        } catch (Throwable t) {
            log.error("[MONITOR] startProcessorByHa failed when changing to master", t);
        }

        //if the operations above are totally successful, we change to master
        brokerConfig.setBrokerId(0); //TO DO check
        messageStoreConfig.setBrokerRole(role);

        try {
            this.registerBrokerAll(true, true, brokerConfig.isForceRegister());
        } catch (Throwable ignored) {

        }
        log.info("Finish to change to master brokerName={}", brokerConfig.getBrokerName());
    }

    private void startProcessorByHa(BrokerRole role) {
        if (BrokerRole.SLAVE != role) {
            if (this.transactionalMessageCheckService != null) {
                this.transactionalMessageCheckService.start();
            }
        }
    }

    private void shutdownProcessorByHa() {
        if (this.transactionalMessageCheckService != null) {
            this.transactionalMessageCheckService.shutdown(true);
        }
    }

}<|MERGE_RESOLUTION|>--- conflicted
+++ resolved
@@ -166,7 +166,7 @@
     private TransactionalMessageService transactionalMessageService;
     private AbstractTransactionalMessageCheckListener transactionalMessageCheckListener;
     private Future<?> slaveSyncFuture;
-    private Map<Class, AccessValidator> accessValidatorMap = new HashMap<Class, AccessValidator>();
+    private Map<Class,AccessValidator> accessValidatorMap = new HashMap<Class, AccessValidator>();
 
     public BrokerController(
         final BrokerConfig brokerConfig,
@@ -245,7 +245,7 @@
                         this.brokerConfig);
                 if (messageStoreConfig.isEnableDLegerCommitLog()) {
                     DLedgerRoleChangeHandler roleChangeHandler = new DLedgerRoleChangeHandler(this, (DefaultMessageStore) messageStore);
-                    ((DLedgerCommitLog) ((DefaultMessageStore) messageStore).getCommitLog()).getdLedgerServer().getdLedgerLeaderElector().addRoleChangeHandler(roleChangeHandler);
+                    ((DLedgerCommitLog)((DefaultMessageStore) messageStore).getCommitLog()).getdLedgerServer().getdLedgerLeaderElector().addRoleChangeHandler(roleChangeHandler);
                 }
                 this.brokerStats = new BrokerStats((DefaultMessageStore) this.messageStore);
                 //load plugin
@@ -513,9 +513,9 @@
             return;
         }
 
-        for (AccessValidator accessValidator : accessValidators) {
+        for (AccessValidator accessValidator: accessValidators) {
             final AccessValidator validator = accessValidator;
-            accessValidatorMap.put(validator.getClass(), validator);
+            accessValidatorMap.put(validator.getClass(),validator);
             this.registerServerRPCHook(new RPCHook() {
 
                 @Override
@@ -531,13 +531,14 @@
         }
     }
 
+
     private void initialRpcHooks() {
 
         List<RPCHook> rpcHooks = ServiceProvider.load(ServiceProvider.RPC_HOOK_ID, RPCHook.class);
         if (rpcHooks == null || rpcHooks.isEmpty()) {
             return;
         }
-        for (RPCHook rpcHook : rpcHooks) {
+        for (RPCHook rpcHook: rpcHooks) {
             this.registerServerRPCHook(rpcHook);
         }
     }
@@ -886,11 +887,6 @@
             this.registerBrokerAll(true, false, true);
         }
 
-<<<<<<< HEAD
-        this.registerBrokerAll(true, false, true);
-
-=======
->>>>>>> 5a8c4ede
         this.scheduledExecutorService.scheduleAtFixedRate(new Runnable() {
 
             @Override
@@ -910,6 +906,7 @@
         if (this.brokerFastFailure != null) {
             this.brokerFastFailure.start();
         }
+
 
     }
 
@@ -1124,6 +1121,7 @@
         this.transactionalMessageCheckListener = transactionalMessageCheckListener;
     }
 
+
     public BlockingQueue<Runnable> getEndTransactionThreadPoolQueue() {
         return endTransactionThreadPoolQueue;
 
@@ -1144,7 +1142,8 @@
                 public void run() {
                     try {
                         BrokerController.this.slaveSynchronize.syncAll();
-                    } catch (Throwable e) {
+                    }
+                    catch (Throwable e) {
                         log.error("ScheduledTask SlaveSynchronize syncAll error.", e);
                     }
                 }
@@ -1190,6 +1189,8 @@
         log.info("Finish to change to slave brokerName={} brokerId={}", brokerConfig.getBrokerName(), brokerId);
     }
 
+
+
     public void changeToMaster(BrokerRole role) {
         if (role == BrokerRole.SLAVE) {
             return;
@@ -1239,4 +1240,6 @@
         }
     }
 
+
+
 }